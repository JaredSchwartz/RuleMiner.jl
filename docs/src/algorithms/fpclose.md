--- conflicted
+++ resolved
@@ -1,10 +1,8 @@
 # FPClose
 
-<<<<<<< HEAD
+
 The `fpclose` function implements the FPClose (**F**requent **P**attern Close) algorithm for mining closed itemsets. This algorithm, proposed by Gösta Grahne and Jianfei Zhu in 2005, builds on the FP-Growth alogrithm to discover closed itemsets in a dataset without candidate generation.
-=======
-The fpclose function implements the FPClose (**F**requent **P**attern Close) algorithm for mining closed itemsets. This algorithm, proposed by Gösta Grahne and Jianfei Zhu in 2005, builds on the FP-Growth alogrithm to discover closed itemsets in a dataset without candidate generation.
->>>>>>> ad9b897b
+
 
 ```@docs
 fpclose(txns::Transactions, min_support::Union{Int,Float64})
